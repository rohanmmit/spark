--- conflicted
+++ resolved
@@ -22,24 +22,14 @@
 
 /**
  * Input stream that pulls messages from a Kafka Broker.
-<<<<<<< HEAD
  *
- * @param zkQuorum Zookeper quorum (hostname:port,hostname:port,..).
- * @param groupId The group id for this consumer.
-=======
- * 
  * @param kafkaParams Map of kafka configuration paramaters. See: http://kafka.apache.org/configuration.html
->>>>>>> 6d60fe57
  * @param topics Map of (topic_name -> numPartitions) to consume. Each partition is consumed
  * in its own thread.
  * @param storageLevel RDD storage level.
  */
 private[streaming]
-<<<<<<< HEAD
-class KafkaInputDStream[T: ClassTag](
-=======
-class KafkaInputDStream[T: ClassManifest, D <: Decoder[_]: Manifest](
->>>>>>> 6d60fe57
+class KafkaInputDStream[T: ClassTag, D <: Decoder[_]: Manifest](
     @transient ssc_ : StreamingContext,
     kafkaParams: Map[String, String],
     topics: Map[String, Int],
@@ -54,20 +44,11 @@
 }
 
 private[streaming]
-<<<<<<< HEAD
-class KafkaReceiver(zkQuorum: String, groupId: String,
-  topics: Map[String, Int], initialOffsets: Map[KafkaPartitionKey, Long],
-  storageLevel: StorageLevel) extends NetworkReceiver[Any] {
-
-  // Timeout for establishing a connection to Zookeper in ms.
-  val ZK_TIMEOUT = 10000
-=======
-class KafkaReceiver[T: ClassManifest, D <: Decoder[_]: Manifest](
+class KafkaReceiver[T: ClassTag, D <: Decoder[_]: Manifest](
   kafkaParams: Map[String, String],
   topics: Map[String, Int],
   storageLevel: StorageLevel
   ) extends NetworkReceiver[Any] {
->>>>>>> 6d60fe57
 
   // Handles pushing data into the BlockManager
   lazy protected val blockGenerator = new BlockGenerator(storageLevel)
